{
    "tool": "Credential Scanner",
    "suppressions": [
        {
            "placeholder": ", secret=secret)",
            "_justification": "This is a code usage example and does not contain a secret."
        },
        {
            "file": "AzureData.rst.txt",
            "_justification": "This is a code usage example and does not contain a secret."
        },
        {
            "file": "UploadData.rst.txt",
            "_justification": "This is a code usage example and does not contain a secret."
        },
        {
            "file": "msticpyconfig.rst.txt",
            "_justification": "This is a code usage example and does not contain a secret."
        },
        {
            "file": "test_splunk_driver.py",
            "_justification": "This is a test case and does not contain a secret."
        },
        {
            "file": "test_splunk_uploader.py",
            "_justification": "This is a test case and does not contain a secret."
        },
        {
            "file": "msticpyconfig.yaml",
<<<<<<< HEAD
            "_justification": "Test data that does not contain a secret"
        },
        {
            "file": "UploadData.rst.txt",
            "_justification": "This is a code usage example and does not contain a secret."
=======
            "_justification": "This is a test case and does not contain a secret."
>>>>>>> d515eb0d
        }

    ]
}<|MERGE_RESOLUTION|>--- conflicted
+++ resolved
@@ -27,15 +27,11 @@
         },
         {
             "file": "msticpyconfig.yaml",
-<<<<<<< HEAD
             "_justification": "Test data that does not contain a secret"
         },
         {
             "file": "UploadData.rst.txt",
             "_justification": "This is a code usage example and does not contain a secret."
-=======
-            "_justification": "This is a test case and does not contain a secret."
->>>>>>> d515eb0d
         }
 
     ]
