"""Version file."""
<<<<<<< HEAD
VERSION = "1.8.2"
=======
VERSION = "2.0.0-pre2"
>>>>>>> 3f32e008
<|MERGE_RESOLUTION|>--- conflicted
+++ resolved
@@ -1,6 +1,2 @@
 """Version file."""
-<<<<<<< HEAD
-VERSION = "1.8.2"
-=======
-VERSION = "2.0.0-pre2"
->>>>>>> 3f32e008
+VERSION = "2.0.0-pre2"