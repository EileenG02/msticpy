--- conflicted
+++ resolved
@@ -124,15 +124,7 @@
 
         """
         results = []
-<<<<<<< HEAD
-        for observable, ioc_type in tqdm(
-            generate_items(data, obs_col, ioc_type_col),
-            total=len(data),  # type: ignore
-            desc=self.name,
-        ):
-=======
         for observable, ioc_type in generate_items(data, obs_col, ioc_type_col):
->>>>>>> 7df8eb53
             if not observable:
                 continue
             item_result = self.lookup_ioc(
