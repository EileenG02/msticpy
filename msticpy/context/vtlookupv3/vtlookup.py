--- conflicted
+++ resolved
@@ -29,17 +29,9 @@
 
 from ..._version import VERSION
 from ...common.pkg_config import get_http_timeout
-<<<<<<< HEAD
 from ...common.utility import export, mp_ua_header
-from ..tiproviders.preprocess_observable import (
-    SanitizedObservable,
-    preprocess_observable,
-)
-=======
-from ...common.utility import export
 from ..tiproviders.lookup_result import SanitizedObservable
 from ..tiproviders.preprocess_observable import preprocess_observable
->>>>>>> 4d59db16
 
 __version__ = VERSION
 __author__ = "Ian Hellen"
