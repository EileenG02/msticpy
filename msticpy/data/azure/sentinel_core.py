--- conflicted
+++ resolved
@@ -11,216 +11,6 @@
 __author__ = "Pete Bryan"
 
 
-<<<<<<< HEAD
-# flake8: noqa: F403, F401
-# pylint: disable=wildcard-import, unused-wildcard-import, unused-import
-from ...data.contextproviders.azure.sentinel_core import *
-=======
-class MicrosoftSentinel(
-    SentinelAnalyticsMixin,
-    SentinelHuntingMixin,
-    SentinelBookmarksMixin,
-    SentinelIncidentsMixin,
-    SentinelUtilsMixin,
-    SentinelWatchlistsMixin,
-    AzureData,
-):
-    """Class for returning key Microsoft Sentinel elements."""
-
-    def __init__(
-        self,
-        res_id: str = None,
-        connect: bool = False,
-        cloud: str = None,
-        sub_id: str = None,
-        res_grp: str = None,
-        ws_name: str = None,
-    ):
-        """
-        Initialize connector for Azure APIs.
-
-        Parameters
-        ----------
-        res_id : str, optional
-            Set the Sentinel workspace resource ID you want to use, if not specified
-            defaults will be looked for or details can be passed seperately with functions.
-        connect : bool, optional
-            Set true if you want to connect to API on initialization, by default False
-        cloud : str, optional
-            Specify cloud to use, overriding any configuration value.
-            Default is to use configuration setting or public cloud if no
-            configuration setting is available.
-        sub_id : str, optional
-            If not specifying a resource ID the Subscription ID of the Sentinel Workspace
-            by default None
-        res_grp : str, optional
-            If not specifying a resource ID the Resource Group name of the
-            Sentinel Workspace, by default None
-        ws_name : str, optional
-            If not specifying a resource ID the Workspace name of the
-            Sentinel Workspace, by default None
-
-        """
-        super().__init__(connect=connect, cloud=cloud)
-        self.config = None  # type: ignore
-        self.base_url = self.endpoints.resource_manager
-        self.default_subscription: Optional[str] = None
-        self.default_workspace: Optional[Tuple[str, str]] = None
-        res_id = res_id or self._get_default_workspace()
-        if not res_id:
-            res_id = self._build_sent_res_id(sub_id, res_grp, ws_name)
-        res_id = validate_res_id(res_id)
-        self.url = self._build_sent_paths(res_id, self.base_url)  # type: ignore
-        self.sent_urls = {
-            "bookmarks": self.url + _PATH_MAPPING["bookmarks"],
-            "incidents": self.url + _PATH_MAPPING["incidents"],
-            "alert_rules": self.url + _PATH_MAPPING["alert_rules"],
-            "watchlists": self.url + _PATH_MAPPING["watchlists"],
-        }
-
-    def connect(
-        self,
-        auth_methods: List = None,
-        tenant_id: str = None,
-        silent: bool = False,
-        **kwargs,
-    ):
-        """
-        Authenticate with the SDK & API.
-
-        Parameters
-        ----------
-        auth_methods : List, optional
-            list of preferred authentication methods to use, by default None
-        tenant_id : str, optional
-            Specify cloud tenant to use
-        silent : bool, optional
-            Set true to prevent output during auth process, by default False
-
-        """
-        if not tenant_id:
-            config = self._check_config(["tenant_id"])
-            tenant_id = config["tenant_id"]
-
-        super().connect(auth_methods=auth_methods, tenant_id=tenant_id, silent=silent)
-        if "token" in kwargs:
-            self.token = kwargs["token"]
-        else:
-            self.token = get_token(self.credentials)  # type: ignore
-
-        self.res_group_url = None
-        self.prov_path = None
-
-    def set_default_subscription(self, subscription_id: str):
-        """Set the default subscription to use to `subscription_id`."""
-        subs_df = self.get_subscriptions()
-        if subscription_id in subs_df["Subscription ID"].values:
-            self.default_subscription = subscription_id
-        else:
-            print(f"Subscription ID {subscription_id} not found.")
-            print(
-                f"Subscriptions found: {', '.join(subs_df['Subscription ID'].values)}"
-            )
-
-    def list_sentinel_workspaces(self, sub_id: str = None) -> Dict[str, str]:
-        """
-        Return a list of Microsoft Sentinel workspaces in a Subscription.
-
-        Parameters
-        ----------
-        sub_id : str
-            The subscription ID to get a list of workspaces from.
-            If not provided it will attempt to get sub_id from config files.
-
-        Returns
-        -------
-        Dict
-            A dictionary of workspace names and ids
-
-        """
-        # If a subscription ID isn't provided try and get one from config files.
-        sub_id = sub_id or self.default_subscription
-        if not sub_id:
-            config = self._check_config(["subscription_id"])
-            sub_id = config["subscription_id"]
-
-        print("Finding Microsoft Sentinel Workspaces...")
-        res = self.get_resources(sub_id=sub_id)  # type: ignore
-        # handle no results
-        if isinstance(res, pd.DataFrame) and not res.empty:
-            sentinel = res[
-                (res["resource_type"] == "Microsoft.OperationsManagement/solutions")
-                & (res["name"].str.startswith("SecurityInsights"))
-            ]
-            workspaces = []
-            for wrkspace in sentinel["resource_id"]:
-                res_details = self.get_resource_details(
-                    sub_id=sub_id, resource_id=wrkspace  # type: ignore
-                )
-                workspaces.append(res_details["properties"]["workspaceResourceId"])
-
-            workspaces_dict = {}
-            for wrkspace in workspaces:
-                name = wrkspace.split("/")[-1]
-                workspaces_dict[name] = wrkspace
-            return workspaces_dict
-
-        print(f"No Microsoft Sentinel workspaces in {sub_id}")
-        return {}
-
-    def set_default_workspace(
-        self, sub_id: Optional[str], workspace: Optional[str] = None
-    ):
-        """
-        Set the default workspace.
-
-        Parameters
-        ----------
-        sub_id : Optional[str], optional
-            Subscription ID containing the workspace. If not specified,
-            the subscription will be taken from the `default_subscription`
-            or from configuration.
-        workspace : Optional[str], optional
-            Name of the workspace, by default None.
-            If not specified and there is only one workspace in the
-            subscription, this will be set as the default.
-
-        """
-        sub_id = sub_id or self.default_subscription
-        workspaces = self.get_sentinel_workspaces(sub_id=sub_id)
-        if len(workspaces) == 1:
-            self.default_workspace = next(iter(workspaces.items()))
-        elif workspace in workspaces:
-            self.default_workspace = workspace, workspaces[workspace]
-
-    def _get_default_workspace(self):
-        """Return the default workspace ResourceID."""
-        if self.default_workspace:
-            return self.default_workspace[0]
-        return None
-
-    def list_data_connectors(self) -> pd.DataFrame:
-        """
-        List deployed data connectors.
-
-        Returns
-        -------
-        pd.DataFrame
-            A DataFrame containing the deployed data connectors
-
-        Raises
-        ------
-        CloudError
-            If a valid result is not returned.
-
-        """
-        return self._list_items(item_type="data_connectors")
-
-    # Get > List Aliases
-    get_sentinel_workspaces = list_sentinel_workspaces
-
->>>>>>> 0b45f84d
-
 WARN_MSSG = (
     "This module has moved to msticpy.data.contextproviders.azure.sentinel_core\n"
     + "Please change your import to reflect this new location."
