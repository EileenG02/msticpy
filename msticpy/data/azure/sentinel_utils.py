--- conflicted
+++ resolved
@@ -3,264 +3,14 @@
 # Licensed under the MIT License. See License.txt in the project root for
 # license information.
 # --------------------------------------------------------------------------
-<<<<<<< HEAD
 """Deprecated placeholder for sentinel_utils.py."""
 import warnings
-=======
-"""Mixin Classes for Sentinel Utilties."""
-from collections import Counter
-from typing import Dict, List
 
-import pandas as pd
-import httpx
-
-from azure.common.exceptions import CloudError
-
->>>>>>> f2035bba
 from ..._version import VERSION
 
 __version__ = VERSION
 __author__ = "Pete Bryan"
 
-<<<<<<< HEAD
-=======
-_PATH_MAPPING = {
-    "ops_path": "/providers/Microsoft.SecurityInsights/operations",
-    "alert_rules": "/providers/Microsoft.SecurityInsights/alertRules",
-    "ss_path": "/savedSearches",
-    "bookmarks": "/providers/Microsoft.SecurityInsights/bookmarks",
-    "incidents": "/providers/Microsoft.SecurityInsights/incidents",
-    "data_connectors": "/providers/Microsoft.SecurityInsights/dataConnectors",
-    "watchlists": "/providers/Microsoft.SecurityInsights/watchlists",
-    "alert_template": "/providers/Microsoft.SecurityInsights/alertRuleTemplates",
-}
-
-
-# pylint: disable=too-few-public-methods
-class SentinelUtilsMixin:
-    """Mixin class for Sentinel core feature integrations."""
-
-    def _get_items(self, url: str, params: str = "2020-01-01") -> httpx.Response:
-        """Get items from the API."""
-        return httpx.get(
-            url,
-            headers=get_api_headers(self.token),  # type: ignore
-            params={"api-version": params},
-        )
-
-    def _list_items(
-        self,
-        item_type: str,
-        api_version: str = "2020-01-01",
-        appendix: str = None,
-    ) -> pd.DataFrame:
-        """
-        Return lists of core resources from APIs.
-
-        Parameters
-        ----------
-        item_type : str
-            The type of resource you want to list.
-        api_version: str, optional
-            The API version to use, by default '2020-01-01'
-        appendix: str, optional
-            Any appendix that needs adding to the URI, default is None
-
-        Returns
-        -------
-        pd.DataFrame
-            A DataFrame containing the requested items.
-
-        Raises
-        ------
-        CloudError
-            If a valid result is not returned.
-
-        """
-        item_url = self.url + _PATH_MAPPING[item_type]  # type: ignore
-        if appendix:
-            item_url = item_url + appendix
-        response = self._get_items(item_url, api_version)
-        if response.status_code == 200:
-            results_df = _azs_api_result_to_df(response)
-        else:
-            raise CloudError(response=response)
-        return results_df
-
-    def _check_config(self, items: List) -> Dict:
-        """
-        Get parameters from default config files.
-
-        Parameters
-        ----------
-        items : List
-            The items to get from the config.
-
-        Returns
-        -------
-        Dict
-            The config items.
-
-        """
-        config_items = {}
-        if not self.config:  # type: ignore
-            self.config = WorkspaceConfig()  # type: ignore
-        for item in items:
-            if item in self.config:  # type: ignore
-                config_items[item] = self.config[item]  # type: ignore
-            else:
-                raise MsticpyAzureConfigError(f"No {item} avaliable in config.")
-
-        return config_items
-
-    def _build_sent_res_id(
-        self, sub_id: str = None, res_grp: str = None, ws_name: str = None
-    ) -> str:
-        """
-        Build a resource ID.
-
-        Parameters
-        ----------
-        sub_id : str, optional
-            Subscription ID to use, by default None
-        res_grp : str, optional
-            Resource Group name to use, by default None
-        ws_name : str, optional
-            Workspace name to user, by default None
-
-        Returns
-        -------
-        str
-            The formatted resource ID.
-
-        """
-        if not sub_id or not res_grp or not ws_name:
-            config = self._check_config(
-                ["subscription_id", "resource_group", "workspace_name"]
-            )
-            sub_id = config["subscription_id"]
-            res_grp = config["resource_group"]
-            ws_name = config["workspace_name"]
-        return "".join(
-            [
-                f"/subscriptions/{sub_id}/resourcegroups/{res_grp}",
-                f"/providers/Microsoft.OperationalInsights/workspaces/{ws_name}",
-            ]
-        )
-
-    def _build_sent_paths(self, res_id: str, base_url: str = None) -> str:
-        """
-        Build an API URL from an Azure resource ID.
-
-        Parameters
-        ----------
-        res_id : str
-            An Azure resource ID.
-        base_url : str, optional
-            The base URL of the Azure cloud to connect to.
-            Defaults to resource manager for configured cloud.
-            If no cloud configuration, defaults to resource manager
-            endpoint for public cloud.
-
-        Returns
-        -------
-        str
-            A URI to that resource.
-
-        """
-        if not base_url:
-            base_url = AzureCloudConfig(self.cloud).endpoints.resource_manager  # type: ignore
-        res_info = {
-            "subscription_id": res_id.split("/")[2],
-            "resource_group": res_id.split("/")[4],
-            "workspace_name": res_id.split("/")[-1],
-        }
-
-        return "".join(
-            [
-                f"{base_url}/subscriptions/{res_info['subscription_id']}",
-                f"/resourceGroups/{res_info['resource_group']}",
-                "/providers/Microsoft.OperationalInsights/workspaces"
-                f"/{res_info['workspace_name']}",
-            ]
-        )
-
-
-def _azs_api_result_to_df(response: httpx.Response) -> pd.DataFrame:
-    """
-    Convert API response to a Pandas dataframe.
-
-    Parameters
-    ----------
-    response : httpx.Response
-        A response object from an Azure REST API call.
-
-    Returns
-    -------
-    pd.DataFrame
-        The API response as a Pandas dataframe.
-
-    Raises
-    ------
-    ValueError
-        If the response is not valid JSON.
-
-    """
-    j_resp = response.json()
-    if response.status_code != 200 or not j_resp:
-        raise ValueError("No valid JSON result in response")
-    if "value" in j_resp:
-        j_resp = j_resp["value"]
-    return pd.json_normalize(j_resp)
-
-
-def _build_sent_data(items: dict, props: bool = False, **kwargs) -> dict:
-    """
-    Build request data body from items.
-
-    Parameters
-    ----------
-    items : dict
-        A set pf items to be formated in the request body.
-    props: bool, optional
-        Whether all items are to be built as properities. Default is false.
-
-    Returns
-    -------
-    dict
-        The request body formatted for the API.
-
-    """
-    data_body = {"properties": {}}  # type: Dict[str, Dict[str, str]]
-    for key, _ in items.items():
-        if key in ["severity", "status", "title", "message"] or props:
-            data_body["properties"].update({key: items[key]})  # type:ignore
-        else:
-            data_body[key] = items[key]
-    if "etag" in kwargs:
-        data_body["etag"] = kwargs.get("etag")  # type:ignore
-    return data_body
-
-
-def validate_res_id(res_id):
-    """Validate a Resource ID String and fix if needed."""
-    valid = _validator(res_id)
-    if not valid:
-        res_id = _fix_res_id(res_id)
-        valid = _validator(res_id)
-    if not valid:
-        raise MsticpyAzureConfigError("The Resource ID provided is not valid.")
-
-    return res_id
-
-
-def _validator(res_id):
-    """Check Resource ID string matches pattern expected."""
-    counts = Counter(res_id)
-    return bool(
-        res_id.startswith("/") and counts["/"] == 8 and not res_id.endswith("/")
-    )
->>>>>>> f2035bba
 
 # flake8: noqa: F403, F401
 # pylint: disable=wildcard-import, unused-wildcard-import, unused-import
