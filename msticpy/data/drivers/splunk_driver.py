#  -------------------------------------------------------------------------
#  Copyright (c) Microsoft Corporation. All rights reserved.
#  Licensed under the MIT License. See License.txt in the project root for
#  license information.
#  --------------------------------------------------------------------------
"""Splunk Driver class."""
from datetime import datetime
<<<<<<< HEAD
from typing import Any, Tuple, Union, Dict, Iterable, Optional
from time import sleep
from tqdm import tqdm

import pandas as pd
from .driver_base import DriverBase, QuerySource
=======
from typing import Any, Dict, Iterable, Optional, Tuple, Union

import pandas as pd

>>>>>>> 3f32e008
from ..._version import VERSION
from ...common.exceptions import (
    MsticpyConnectionError,
    MsticpyImportExtraError,
    MsticpyUserConfigError,
)
from ...common.utility import check_kwargs, export
from ..core.query_defns import Formatters
from .driver_base import DriverBase, QuerySource

try:
    import splunklib.client as sp_client
    import splunklib.results as sp_results
    from splunklib.client import AuthenticationError, HTTPError
except ImportError as imp_err:
    raise MsticpyImportExtraError(
        "Cannot use this feature without splunk-sdk installed",
        title="Error importing splunk-sdk",
        extra="splunk",
    ) from imp_err

__version__ = VERSION
__author__ = "Ashwin Patil"


SPLUNK_CONNECT_ARGS = {
    "host": "(string) The host name (the default is 'localhost').",
    "port": "(integer) The port number (the default is 8089).",
    "http_scheme": "('https' or 'http') The scheme for accessing the service "
    + "(the default is 'https').",
    "verify": "(Boolean) Enable (True) or disable (False) SSL verrification for "
    + "https connections. (optional, the default is True)",
    "owner": "(string) The owner context of the namespace (optional).",
    "app": "(string) The app context of the namespace (optional).",
    "sharing": "('global', 'system', 'app', or 'user') "
    + "The sharing mode for the namespace (the default is 'user').",
    "token": "(string) The current session token (optional). Session tokens can be"
    + " shared across multiple service instances.",
    "cookie": "(string) A session cookie. When provided, you don’t need to call"
    + " login(). This parameter is only supported for Splunk 6.2+.",
    "autologin": "(boolean) When True, automatically tries to log in again if"
    + " the session terminates.",
    "username": "(string) The Splunk account username, which is used to "
    + "authenticate the Splunk instance.",
    "password": "(string) The password for the Splunk account.",
}


@export
class SplunkDriver(DriverBase):
    """Driver to connect and query from Splunk."""

    _SPLUNK_REQD_ARGS = ["host", "username", "password"]
    _CONNECT_DEFAULTS: Dict[str, Any] = {"port": 8089}
    _TIME_FORMAT = '"%Y-%m-%d %H:%M:%S.%6N"'

    def __init__(self, **kwargs):
        """Instantiate Splunk Driver."""
        super().__init__(**kwargs)
        self.service = None
        self._loaded = True
        self._connected = False
        self._debug = kwargs.get("debug", False)
        self.public_attribs = {
            "client": self.service,
            "saved_searches": self._saved_searches,
            "fired_alerts": self._fired_alerts,
        }
        self.formatters = {
            Formatters.DATETIME: self._format_datetime,
            Formatters.LIST: self._format_list,
        }

    def connect(self, connection_str: str = None, **kwargs):
        """
        Connect to Splunk via splunk-sdk.

        Parameters
        ----------
        connection_str : Optional[str], optional
            Connection string with Splunk connection parameters

        Other Parameters
        ----------------
        kwargs :
            Connection parameters can be supplied as keyword parameters.

        Notes
        -----
        Default configuration is read from the DataProviders/Splunk
        section of msticpyconfig.yaml, if available.

        """
        cs_dict = self._get_connect_args(connection_str, **kwargs)

        arg_dict = {
            key: val for key, val in cs_dict.items() if key in SPLUNK_CONNECT_ARGS
        }
        try:
            self.service = sp_client.connect(**arg_dict)
        except AuthenticationError as err:
            raise MsticpyConnectionError(
                f"Authentication error connecting to Splunk: {err}",
                title="Splunk connection",
                help_uri="https://msticpy.readthedocs.io/en/latest/DataProviders.html",
            ) from err
        except HTTPError as err:
            raise MsticpyConnectionError(
                f"Communication error connecting to Splunk: {err}",
                title="Splunk connection",
                help_uri="https://msticpy.readthedocs.io/en/latest/DataProviders.html",
            ) from err
        except Exception as err:
            raise MsticpyConnectionError(
                f"Error connecting to Splunk: {err}",
                title="Splunk connection",
                help_uri="https://msticpy.readthedocs.io/en/latest/DataProviders.html",
            ) from err
        self._connected = True
        print("connected")

    def _get_connect_args(
        self, connection_str: Optional[str], **kwargs
    ) -> Dict[str, Any]:
        """Check and consolidate connection parameters."""
        cs_dict: Dict[str, Any] = self._CONNECT_DEFAULTS
        # Fetch any config settings
        cs_dict.update(self._get_config_settings("Splunk"))
        # If a connection string - parse this and add to config
        if connection_str:
            cs_items = connection_str.split(";")
            cs_dict.update(
                {
                    cs_item.split("=")[0].strip(): cs_item.split("=")[1]
                    for cs_item in cs_items
                }
            )
        elif kwargs:
            # if connection args supplied as kwargs
            cs_dict.update(kwargs)
            check_kwargs(cs_dict, list(SPLUNK_CONNECT_ARGS.keys()))

        cs_dict["port"] = int(cs_dict["port"])
        verify_opt = cs_dict.get("verify")
        if isinstance(verify_opt, str):
            cs_dict["verify"] = "true" in verify_opt.casefold()
        elif isinstance(verify_opt, bool):
            cs_dict["verify"] = verify_opt

        missing_args = set(self._SPLUNK_REQD_ARGS) - cs_dict.keys()
        if missing_args:
            raise MsticpyUserConfigError(
                "One or more connection parameters missing for Splunk connector",
                ", ".join(missing_args),
                f"Required parameters are {', '.join(self._SPLUNK_REQD_ARGS)}",
                "All parameters:",
                *[f"{arg}: {desc}" for arg, desc in SPLUNK_CONNECT_ARGS.items()],
                title="no Splunk connection parameters",
            )
        return cs_dict

    def query(
        self, query: str, query_source: QuerySource = None, **kwargs
    ) -> Union[pd.DataFrame, Any]:
        """
        Execute splunk query and retrieve results via OneShot or async search mode.

        Parameters
        ----------
        query : str
            Splunk query to execute via OneShot or async search mode
        query_source : QuerySource
            The query definition object

        Other Parameters
        ----------------
        kwargs :
            Are passed to Splunk oneshot method
            count=0 by default
            oneshot=False by default for async query,
                set to True for oneshot (blocking) mode

        Returns
        -------
        Union[pd.DataFrame, Any]
            Query results in a dataframe.
            or query response if an error.

        """
        del query_source
        if not self._connected:
<<<<<<< HEAD
            raise self._create_not_connected_err()

=======
            raise self._create_not_connected_err("Splunk")
>>>>>>> 3f32e008
        # default to unlimited query unless count is specified
        count = kwargs.pop("count", 0)

        # Normal, oneshot or blocking searches. Defaults to non-blocking
        # Oneshot is blocking a blocking HTTP call which may cause time-outs
        # https://dev.splunk.com/enterprise/docs/python/sdk-python/howtousesplunkpython/howtorunsearchespython
        is_oneshot = kwargs.get("oneshot", False)

        if is_oneshot is True:
            query_results = self.service.jobs.oneshot(query, count=count, **kwargs)
            reader = sp_results.ResultsReader(query_results)

        else:
            # Set mode and initialize async job
            kwargs_normalsearch = {"exec_mode": "normal"}
            query_job = self.service.jobs.create(query, **kwargs_normalsearch)

            # Initiate progress bar and start while loop, waiting for async query to complete
            progress_bar = tqdm(total=100, desc="Waiting Splunk job to complete")
            while not query_job.is_done():
                current_state = query_job.state
                progress = float(current_state["content"]["doneProgress"]) * 100
                progress_bar.update(progress)
                sleep(1)

            # Update progress bar indicating completion and fetch results
            progress_bar.update(100)
            progress_bar.close()
            reader = sp_results.ResultsReader(query_job.results())

        resp_rows = [row for row in reader if isinstance(row, dict)]
        if not resp_rows:
            print("Warning - query did not return any results.")
            return [row for row in reader if isinstance(row, sp_results.Message)]
        return pd.DataFrame(resp_rows)

    def query_with_results(self, query: str, **kwargs) -> Tuple[pd.DataFrame, Any]:
        """
        Execute query string and return DataFrame of results.

        Parameters
        ----------
        query : str
            Query to execute against splunk instance.

        Returns
        -------
        Union[pd.DataFrame,Any]
            A DataFrame (if successful) or
            the underlying provider result if an error occurs.

        """

    @property
    def service_queries(self) -> Tuple[Dict[str, str], str]:
        """
        Return dynamic queries available on connection to service.

        Returns
        -------
        Tuple[Dict[str, str], str]
            Dictionary of query_name, query_text.
            Name of container to add queries to.

        """
        if not self.connected:
            raise self._create_not_connected_err("Splunk")
        if hasattr(self.service, "saved_searches") and self.service.saved_searches:
            queries = {
                search.name.strip().replace(" ", "_"): f"search {search['search']}"
                for search in self.service.saved_searches
            }
            return queries, "SavedSearches"
        return {}, "SavedSearches"

    @property
    def driver_queries(self) -> Iterable[Dict[str, Any]]:
        """
        Return dynamic queries available on connection to service.

        Returns
        -------
        Iterable[Dict[str, Any]]
            List of queries with properties: "name", "query", "container"
            and (optionally) "description"

        Raises
        ------
        MsticpyNotConnectedError
            If called before driver is connected.

        """
        if not self.connected:
            raise self._create_not_connected_err("Splunk")
        if hasattr(self.service, "saved_searches") and self.service.saved_searches:
            return [
                {
                    "name": search.name.strip().replace(" ", "_"),
                    "query": f"search {search['search']}",
                    "query_paths": "SavedSearches",
                    "description": "",
                }
                for search in self.service.saved_searches
            ]
        return []

    @property
    def _saved_searches(self) -> Union[pd.DataFrame, Any]:
        """
        Return list of saved searches in dataframe.

        Returns
        -------
        pd.DataFrame
            Dataframe with list of saved searches with name and query columns.

        """
        return self._get_saved_searches() if self.connected else None

    def _get_saved_searches(self) -> Union[pd.DataFrame, Any]:
        # sourcery skip: class-extract-method
        """
        Return list of saved searches in dataframe.

        Returns
        -------
        pd.DataFrame
            Dataframe with list of saved searches with name and query columns.

        """
        if not self.connected:
            raise self._create_not_connected_err("Splunk")
        savedsearches = self.service.saved_searches

        out_df = pd.DataFrame(columns=["name", "query"])

        namelist = []
        querylist = []
        for savedsearch in savedsearches:
            namelist.append(savedsearch.name.replace(" ", "_"))
            querylist.append(savedsearch["search"])
        out_df["name"] = namelist
        out_df["query"] = querylist

        return out_df

    @property
    def _fired_alerts(self) -> Union[pd.DataFrame, Any]:
        """
        Return list of fired alerts in dataframe.

        Returns
        -------
        pd.DataFrame
            Dataframe with list of fired alerts with alert name and count columns.

        """
        return self._get_fired_alerts() if self.connected else None

    def _get_fired_alerts(self) -> Union[pd.DataFrame, Any]:
        """
        Return list of fired alerts in dataframe.

        Returns
        -------
        pd.DataFrame
            Dataframe with list of fired alerts with alert name and count columns.

        """
        if not self.connected:
            raise self._create_not_connected_err("Splunk")
        firedalerts = self.service.fired_alerts

        out_df = pd.DataFrame(columns=["name", "count"])

        alert_names = []
        alert_counts = []
        for alert in firedalerts:
            alert_names.append(alert.name)
            alert_counts.append(alert.count)
        out_df["name"] = alert_names
        out_df["count"] = alert_counts

        return out_df

    # Parameter Formatting methods
    @staticmethod
    def _format_datetime(date_time: datetime) -> str:
        """Return datetime-formatted string."""
        return f'"{date_time.isoformat(sep=" ")}"'

    @staticmethod
    def _format_list(param_list: Iterable[Any]) -> str:
        """Return formatted list parameter."""
        fmt_list = [f'"{item}"' for item in param_list]
        return ",".join(fmt_list)<|MERGE_RESOLUTION|>--- conflicted
+++ resolved
@@ -5,19 +5,10 @@
 #  --------------------------------------------------------------------------
 """Splunk Driver class."""
 from datetime import datetime
-<<<<<<< HEAD
-from typing import Any, Tuple, Union, Dict, Iterable, Optional
-from time import sleep
-from tqdm import tqdm
+from typing import Any, Dict, Iterable, Optional, Tuple, Union
 
 import pandas as pd
-from .driver_base import DriverBase, QuerySource
-=======
-from typing import Any, Dict, Iterable, Optional, Tuple, Union
-
-import pandas as pd
-
->>>>>>> 3f32e008
+
 from ..._version import VERSION
 from ...common.exceptions import (
     MsticpyConnectionError,
@@ -209,12 +200,7 @@
         """
         del query_source
         if not self._connected:
-<<<<<<< HEAD
-            raise self._create_not_connected_err()
-
-=======
-            raise self._create_not_connected_err("Splunk")
->>>>>>> 3f32e008
+            raise self._create_not_connected_err("Splunk")
         # default to unlimited query unless count is specified
         count = kwargs.pop("count", 0)
 
