--- conflicted
+++ resolved
@@ -35,16 +35,10 @@
     SecurityAlert = 3
     SecurityGraphAlert = 4
     LinuxSyslog = 5
-<<<<<<< HEAD
-
-    @classmethod
-    def parse(cls, value: Union[str, int]) -> "DataFamily":
-=======
     AzureNetwork = 6
 
     @classmethod
     def parse(cls, value: Union[str, int]) -> Optional["DataFamily"]:
->>>>>>> e39cc27e
         """
         Convert string or int to enum.
 
@@ -91,11 +85,7 @@
     SecurityGraph = 4
 
     @classmethod
-<<<<<<< HEAD
     def parse(cls, value: Union[str, int]) -> "DataEnvironment":
-=======
-    def parse(cls, value: Union[str, int]) -> Optional["DataEnvironment"]:
->>>>>>> e39cc27e
         """
         Convert string or int to enum.
 
