# -------------------------------------------------------------------------
# Copyright (c) Microsoft Corporation. All rights reserved.
# Licensed under the MIT License. See License.txt in the project root for
# license information.
# --------------------------------------------------------------------------
"""query manager helper functions for use with IPython/Juptyer queries."""
import sys
from functools import partial
import re
from typing import Union, List, Iterable, Mapping, Dict, Tuple, Any, Optional

<<<<<<< HEAD
from deprecated.sphinx import deprecated

=======
>>>>>>> e39cc27e
from .query_schema import DataSchema
from .query_builtin_queries import query_definitions
from .query_defns import KqlQuery, QueryParamProvider, DataFamily, DataEnvironment
from .utility import export
from .._version import VERSION

__version__ = VERSION
__author__ = "Ian Hellen"

# module constants
_DATA_FAMILY_NAME = "data_family"
_DATA_ENVIRONMENT_NAME = "data_environment"


# utility functions
@deprecated(reason="Superceded by msticpy.data.QueryProvider", version="0.2.0")
@export
def print_kql(query_string: str):
    """
    Print kql query stripped of comments and newline characters.

    Parameters
    ----------
    query_string : str
        The query string to print

    """
    clean_qry = re.sub(r"(//[^\"\'\n]+)", " ", query_string, re.MULTILINE).strip()
    for line in clean_qry.split("\n"):
        print(line.strip())


# @deprecated(reason="Superceded by msticpy.data.QueryProvider", version="0.2.0")
@export
def clean_kql_query(query_string: str) -> str:
    """
    Return kql query stripped of comments and newline characters.

    Parameters
    ----------
    query_string : str
        Input query

    Returns
    -------
    str
        Cleaned query.

    """
    remove_comments = re.sub(r"(//[^\"\'\n]+)", " ", query_string, re.MULTILINE).strip()
    # get rid of newlines and returns
    return re.sub(r"(\s*\n\s*)", " ", remove_comments)


@deprecated(reason="Superceded by msticpy.data.QueryProvider", version="0.2.0")
@export
def query_help(queryname: str):
    """
    Display help on the named query.

    Parameters
    ----------
    queryname : str
        The name of the query

    """
    if queryname not in query_definitions:
        print("Unknown query: ", queryname)
        return

    kql_query = query_definitions[queryname]
    print("Query: ", queryname)
    print(query_definitions[queryname].description)
    print("Designed to be executed with data_source: ", kql_query.data_source)
    print(
        "Supported data families: ",
        ", ".join([str(fam) for fam in kql_query.data_families]),
    )
    print(
        "Supported data environments: ",
        ", ".join([str(env) for env in kql_query.data_environments]),
    )

    req_params = required_params(kql_query.query)
    req_params.remove("table")
    req_params.remove("query_project")

    print("Query parameters:")
    print(req_params)
    if kql_query.optional_params:
        print("Optional parameters:")
        print(", ".join([str(param) for param in kql_query.optional_params]))
    print("Query:")
    print_kql(kql_query.query)


@deprecated(reason="Superceded by msticpy.data.QueryProvider", version="0.2.0")
@export
def add_query(kql_query: Optional[KqlQuery] = None, **kwargs):
    """
    Add a query to the current set.

    Parameters
    ----------
    kql_query : KqlQuery, optional
        KqlQuery object to add
        (the default is None, which prints help)
    kwargs : Mapping[str, Any]
        If kql_query is not supplied the kwargs must
        include `name`, `query` and `data_source`
        keyword parameters.

    """
    if kql_query is None:
        def_data_families = [DataEnvironment.LogAnalytics]
        def_data_environments = [DataFamily.WindowsSecurity, DataFamily.LinuxSecurity]
        if "name" not in kwargs or "query" not in kwargs or "data_source" not in kwargs:
            raise ValueError(
                "If kql_query is not supplied the kwargs",
                " must include name, query and data_source.",
            )
        kql_query = KqlQuery(
            name=kwargs["name"],
            query=kwargs["query"],
            description=kwargs.get("description", None),
            data_source=kwargs["data_source"],
            data_families=kwargs.get("data_families", def_data_families),
            data_environments=kwargs.get("data_environments", def_data_environments),
        )
    query_definitions[kql_query.name] = kql_query
    _add_queries_to_module(__name__)

    kql_modules = [m for m in sys.modules if m.endswith("msticpy.nbtools.kql")]
    if len(kql_modules) == 1:
        _add_queries_to_module(kql_modules[0])


@deprecated(reason="Superceded by msticpy.data.QueryProvider", version="0.2.0")
@export
def list_queries() -> List[str]:
    """Return list of currently defined queries."""
    return list(query_definitions.keys())


@deprecated(reason="Superceded by msticpy.data.QueryProvider", version="0.2.0")
@export
def replace_query_params(query_name: str, *args, **kwargs) -> str:
    """
    Return the parameterized query for query_name.

    Parameters
    ----------
    query_name : str
        The query to use

    Other Parameters
    ----------------
    args : Tuple[QueryParamProvider]
        objects that implement QueryParamProvider
        (from which query parameters can be extracted).
    provs : Iterable[QueryParamProvider]
        this should be a collection of objects that
        implement QueryParamProvider (from which query
        parameters can be extracted).
    kwargs : Mapping[str, Any]
        custom parameter list to populate queries
        (override default values and values extracted
        from QueryParamProviders).

    Returns
    -------
    str
        Populated query

    Raises
    ------
    LookupError
        query_name cannot be found

    """
    return replace_prov_query_params(query_name=query_name, provs=args, **kwargs)


@deprecated(reason="Superceded by msticpy.data.QueryProvider", version="0.2.0")
@export
def replace_prov_query_params(query_name: str, **kwargs) -> str:
    """
    Return the parameterized query for query_name.

    Parameters
    ----------
    query_name : str
        The query to use

    Other Parameters
    ----------------
    provs : Iterable[QueryParamProvider]
        this should be a collection of objects that
        implement QueryParamProvider (from which query
        parameters can be extracted).
    kwargs : Dict[str, Any]
        custom parameter list to populate queries
        (override default values and values extracted
        from QueryParamProviders).

    Returns
    -------
    str
        Populated query

    Raises
    ------
    LookupError
        query_name cannot be found
    ValueError
        query parameter value could not be found.

    """
    if query_name not in query_definitions:
        raise LookupError(f'Unknown query "{query_name}"')

    kql_query = query_definitions[query_name]
    if "provs" in kwargs:
        p_args = kwargs.pop("provs")
        query_params = _get_query_params(kql_query, *p_args, **kwargs)
    else:
        query_params = _get_query_params(kql_query, **kwargs)
    return kql_query.query.format(**query_params)


<<<<<<< HEAD
# pylint: disable=duplicate-code
=======
>>>>>>> e39cc27e
def _get_query_params(kql_query: KqlQuery, *args, **kwargs) -> Dict[str, Any]:
    """
    Get the parameters needed for the query.

    Parameters
    ----------
    kql_query : KqlQuery
        query object

    args : Tuple[QueryParamProvider]
        objects that implement QueryParamProvider
        (from which query parameters can be extracted).
    kwargs : Dict[str, Any]
        custom parameter list to populate queries
        (override default values and values extracted
        from QueryParamProviders).

    Returns
    -------
    Dict[str, Any]
        Dictionary of parameter names and values to be used
            in the query

    """
    # get the required parameters for this query and build a dictionary
    req_param_names = required_params(kql_query.query)
    req_params: Dict[str, Any] = {param: None for param in req_param_names}

    # Iterate through required parameters. If any are set in the supplied
    # provider objects, assign them to our output dictionary
    query_providers = [prov for prov in args if isinstance(prov, QueryParamProvider)]
    for provider in query_providers:
        for param in req_param_names:
            if param in provider.query_params:
                req_params[param] = provider.query_params[param]

    # If any custom parameters have been supplied add these
    # overriding any parameters from the QueryParamProviders
    if kwargs:
        req_params.update(kwargs)

    data_family, data_environment = _get_data_family_and_env(
        kql_query, query_providers, kwargs
    )

    if not data_family:
        supp_families = ", ".join(DataSchema.get_data_families())
        raise LookupError(
            "Could not find a valid data_family value. "
            f"Valid families are: {supp_families}"
        )
    if not data_environment:
        supp_envs = ", ".join(DataSchema.get_data_environments())
        raise LookupError(
            "Could not find a valid data_environment value. "
            f"Valid environments are: {supp_envs}"
        )

    # Create the data schema and get any unset parameters from
    # the data schema
    data_schema = DataSchema(
        environment=data_environment,
        data_family=data_family,
        data_source=kql_query.data_source,
    )

    for param, value in req_params.items():
        if not value and param in data_schema:
            req_params[param] = data_schema[param]

    # If we have missing parameters try to retrieve them
    # as attributes of the object
    missing_params = [p_name for p_name, p_value in req_params.items() if not p_value]
    if missing_params:
        _get_missing_params(args, missing_params, req_params, kql_query)

    return req_params


<<<<<<< HEAD
# pylint: enable=duplicate-code


=======
>>>>>>> e39cc27e
def _get_missing_params(
    args: Tuple[Any, ...],
    missing_params: List[str],
    req_params: Dict[str, Any],
    kql_query: KqlQuery,
):
    """
    Get missing params from arguments.

    Parameters
    ----------
    args : Tuple[Any]
        Args list from calling funtion
    missing_params : List[str]
        The list of missing parameters to get
    req_params : Dict[str, str]
        Dictionary of required parameters
    kql_query : KqlQuery
        The query object

    """
<<<<<<< HEAD
    for other_object in [
        obj for obj in args if not isinstance(obj, QueryParamProvider)
    ]:
        for m_param in missing_params:
            if m_param in other_object:
                req_params[m_param] = getattr(other_object, m_param)
        missing_params = [
            p_name for p_name, p_value in req_params.items() if not p_value
        ]
=======
    for other_object in [obj for obj in args if not isinstance(obj, QueryParamProvider)]:
        for m_param in missing_params:
            if m_param in other_object:
                req_params[m_param] = getattr(other_object, m_param)
        missing_params = [p_name for p_name, p_value in req_params.items() if not p_value]
>>>>>>> e39cc27e

    if missing_params:
        # check for and remove optional parameters from the missing params list
        for m_param in missing_params:
            if m_param in kql_query.optional_params:
                req_params[m_param] = ""
        missing_params = [
<<<<<<< HEAD
            p_name
            for p_name in missing_params
            if p_name not in kql_query.optional_params
=======
            p_name for p_name in missing_params if p_name not in kql_query.optional_params
>>>>>>> e39cc27e
        ]

    if missing_params:
        # If still have missing params then we error out
        query_help(kql_query.name)
        mssg = (
            "The following required parameters for this query were not set:",
            ", ".join(missing_params),
        )
        raise ValueError(mssg)


<<<<<<< HEAD
def _get_data_family_and_env(  # noqa: C901
=======
def _get_data_family_and_env(
>>>>>>> e39cc27e
    kql_query: KqlQuery,
    providers: Iterable[QueryParamProvider],
    custom_params: Mapping[str, Any],
) -> Tuple[Optional[DataFamily], Optional[DataEnvironment]]:
    """Get the data_family and environment."""
    data_family = None  # type: Optional[DataFamily]
    data_environment = None  # type: Optional[DataEnvironment]

    # If there is only one data family for this query, then use that
    if len(kql_query.data_families) == 1:
        data_family = kql_query.data_families[0]
    if len(kql_query.data_environments) == 1:
        data_environment = kql_query.data_environments[0]

    if data_family and data_environment:
        return data_family, data_environment

    candidate_families = set()
    candidate_environments = set()
    for provider in providers:
        family, env = _get_env_and_family(provider.query_params)
        if family != DataFamily.Unknown:
            candidate_families.add(family)
        if env != DataEnvironment.Unknown:
            candidate_environments.add(env)

    if custom_params:
        # If we haven't yet worked out the data family and environment
        # try to get this from one of custom_params
        family, env = _get_env_and_family(custom_params)

        if family != DataFamily.Unknown:
            candidate_families.add(family)
        if env != DataEnvironment.Unknown:
            candidate_environments.add(env)

    # get the intersection of families and environments that we found and those
    # supported by the query. If it is 1 item we are good to go.
    usable_families = candidate_families & set(kql_query.data_families)
    if len(usable_families) == 1:
        data_family = usable_families.pop()
    usable_environments = candidate_environments & set(kql_query.data_environments)
    if len(usable_environments) == 1:
        data_environment = usable_environments.pop()

    return data_family, data_environment


def _get_env_and_family(
    params: Mapping[str, Any]
) -> Tuple[Optional[DataFamily], Optional[DataEnvironment]]:
    """
    Extract environment and family from params dictionary.

    Parameters
    ----------
    params : Mapping[str, Any]
        Input dictionary

    Returns
    -------
    Tuple[Optional[DataFamily],Optional[DataEnvironment]]
        Tuple of family and environment, if found.

    """
    family = None
    environment = None

    if _DATA_FAMILY_NAME in params:
        family = DataFamily.parse(params[_DATA_FAMILY_NAME])
    if _DATA_ENVIRONMENT_NAME in params:
        environment = DataEnvironment.parse(params[_DATA_ENVIRONMENT_NAME])
    return family, environment


@deprecated(reason="Superceded by msticpy.data.QueryProvider", version="0.2.0")
@export
def required_params(kql_query: Union[KqlQuery, str]) -> List[str]:
    """
    Return the set of required parameters for the query.

    Parameters
    ----------
    kql_query : Union[KqlQuery, str]
        The KqlQuery object or Kql string

    Returns
    -------
    List[str]
        The list of required parameters.

    """
    if isinstance(kql_query, KqlQuery):
        query_string = kql_query.query
    else:
        query_string = kql_query
    param_pattern = r"{([\w\d_-]+)}"
    return list(set(re.findall(param_pattern, query_string)))


# pylint: disable=duplicate-code
def _add_queries_to_module(module_name):
    """Add queries to the module as callable methods."""
    if module_name not in sys.modules:
        raise LookupError(f"Module {module_name} was not found sys.modules")
    for query_name in query_definitions:
        module = sys.modules[module_name]
        query_func = partial(replace_prov_query_params, query_name=query_name)
        query_func.__doc__ = replace_prov_query_params.__doc__
        setattr(module, query_name, query_func)


# pylint: disable=duplicate-code


# Add all queries defined in builtin queries module as functions
_add_queries_to_module(__name__)<|MERGE_RESOLUTION|>--- conflicted
+++ resolved
@@ -9,11 +9,8 @@
 import re
 from typing import Union, List, Iterable, Mapping, Dict, Tuple, Any, Optional
 
-<<<<<<< HEAD
 from deprecated.sphinx import deprecated
 
-=======
->>>>>>> e39cc27e
 from .query_schema import DataSchema
 from .query_builtin_queries import query_definitions
 from .query_defns import KqlQuery, QueryParamProvider, DataFamily, DataEnvironment
@@ -244,10 +241,7 @@
     return kql_query.query.format(**query_params)
 
 
-<<<<<<< HEAD
 # pylint: disable=duplicate-code
-=======
->>>>>>> e39cc27e
 def _get_query_params(kql_query: KqlQuery, *args, **kwargs) -> Dict[str, Any]:
     """
     Get the parameters needed for the query.
@@ -327,12 +321,9 @@
     return req_params
 
 
-<<<<<<< HEAD
 # pylint: enable=duplicate-code
 
 
-=======
->>>>>>> e39cc27e
 def _get_missing_params(
     args: Tuple[Any, ...],
     missing_params: List[str],
@@ -354,7 +345,6 @@
         The query object
 
     """
-<<<<<<< HEAD
     for other_object in [
         obj for obj in args if not isinstance(obj, QueryParamProvider)
     ]:
@@ -364,27 +354,15 @@
         missing_params = [
             p_name for p_name, p_value in req_params.items() if not p_value
         ]
-=======
-    for other_object in [obj for obj in args if not isinstance(obj, QueryParamProvider)]:
-        for m_param in missing_params:
-            if m_param in other_object:
-                req_params[m_param] = getattr(other_object, m_param)
-        missing_params = [p_name for p_name, p_value in req_params.items() if not p_value]
->>>>>>> e39cc27e
-
     if missing_params:
         # check for and remove optional parameters from the missing params list
         for m_param in missing_params:
             if m_param in kql_query.optional_params:
                 req_params[m_param] = ""
         missing_params = [
-<<<<<<< HEAD
             p_name
             for p_name in missing_params
             if p_name not in kql_query.optional_params
-=======
-            p_name for p_name in missing_params if p_name not in kql_query.optional_params
->>>>>>> e39cc27e
         ]
 
     if missing_params:
@@ -397,11 +375,7 @@
         raise ValueError(mssg)
 
 
-<<<<<<< HEAD
 def _get_data_family_and_env(  # noqa: C901
-=======
-def _get_data_family_and_env(
->>>>>>> e39cc27e
     kql_query: KqlQuery,
     providers: Iterable[QueryParamProvider],
     custom_params: Mapping[str, Any],
