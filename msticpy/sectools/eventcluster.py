# -------------------------------------------------------------------------
# Copyright (c) Microsoft Corporation. All rights reserved.
# Licensed under the MIT License. See License.txt in the project root for
# license information.
# --------------------------------------------------------------------------
r"""
eventcluster module.

This module is intended to be used to summarize large numbers of events
into clusters of different patterns. High volume repeating events can
often make it difficult to see unique and interesting items.

The module contains functions to generate clusterable features from
string data. For example, an administration command that does some
maintenance on thousands of servers with a commandline such as:
``install-update -hostname {host.fqdn} -tmp:/tmp/{GUID}/rollback``\  can
be collapsed into a single cluster pattern by ignoring the character
values in the string and using delimiters or tokens to group the values.

This is an unsupervised learning module implemented using SciKit Learn
DBScan.

Contains:
dbcluster_events: generic clustering method using DBSCAN designed to summarize
process events and other similar data by grouping on common features.

add_process_features: derives numerical features from text features such as
commandline and process path.

"""
from math import log10, floor
from typing import List, Any, Tuple, Union

import numpy as np
import pandas as pd
from sklearn.cluster import DBSCAN
from sklearn.preprocessing import Normalizer
import matplotlib.pyplot as plt
from matplotlib import cm

from ..nbtools.utility import export
from .._version import VERSION

__version__ = VERSION
__author__ = "Ian Hellen"


# pylint: disable=too-many-arguments, too-many-locals
@export
def dbcluster_events(
    data: Any,
    cluster_columns: List[Any] = None,
    verbose: bool = False,
    normalize: bool = True,
    time_column: str = "TimeCreatedUtc",
    max_cluster_distance: float = 0.01,
    min_cluster_samples: int = 2,
    **kwargs,
) -> Tuple[pd.DataFrame, DBSCAN, np.ndarray]:
    """
    Cluster data set according to cluster_columns features.

    Parameters
    ----------
    data : Any
        Input data as a pandas DataFrame or numpy array
    cluster_columns : List[Any], optional
        List of columns to use for features
        - for DataFrame this is a list of column names
        - for numpy array this is a list of column indexes
    verbose : bool, optional
        Print additional information about clustering results (the default is False)
    normalize : bool, optional
        Normalize the input data (should probably always be True)
    time_column : str, optional
        If there is a time column the output data will be ordered by this
        (the default is 'TimeCreatedUtc')
    max_cluster_distance : float, optional
        DBSCAN eps (max cluster member distance) (the default is 0.01)
    min_cluster_samples : int, optional
        DBSCAN min_samples (the minimum cluster size) (the default is 2)

    Other Parameters
    ----------------
    kwargs: Other arguments are passed to DBSCAN constructor

    Returns
    -------
    Tuple[pd.DataFrame, DBSCAN, np.ndarray]
        Output dataframe with clustered rows
        DBSCAN model
        Normalized data set

    """
    allowed_types = [np.ndarray, pd.DataFrame]

    x_input = None
    if isinstance(data, pd.DataFrame):
        if cluster_columns is None:
            x_input = data.values
        else:
            x_input = data[cluster_columns].values
    elif isinstance(data, np.ndarray):
        if cluster_columns is None:
            x_input = data
        else:
            x_input = data[:, cluster_columns].values

    if x_input is None:
        mssg = "Input data not in expected format.\n{} is not one of allowed types {}"
        type_list = ", ".join([str(t) for t in allowed_types])
        mssg = mssg.format(str(type(data)), type_list)
        raise ValueError(mssg)

    # Create DBSCAN cluster object
    db_cluster = DBSCAN(
        eps=max_cluster_distance, min_samples=min_cluster_samples, **kwargs
    )

    # Normalize the data (most clustering algorithms don't do well with
    # unnormalized data)
    if normalize:
        x_norm = Normalizer().fit_transform(x_input)
    else:
        x_norm = x_input

    # fit the data set
    db_cluster.fit(x_norm)
    labels = db_cluster.labels_
    cluster_set, counts = np.unique(labels, return_counts=True)
    if verbose:
        print(
            "Clustering for set size ",
            len(x_norm),
            " - ",
            len(cluster_set),
            " clusters",
        )
        print("Individual cluster sizes: ", ", ".join([str(c) for c in counts]))

    clustered_events = _merge_clustered_items(
        cluster_set, labels, data, time_column, counts
    )

    if verbose:
        print("Cluster output rows: ", len(clustered_events))

    return clustered_events, db_cluster, x_norm


def _merge_clustered_items(
    cluster_set: np.array,
    labels: np.array,
    data: Union[pd.DataFrame, np.array],
    time_column: str,
    counts: np.array,
) -> pd.DataFrame:
    """
    Merge outliers and core clusters into single DataFrame.

    Parameters
    ----------
    cluster_set : np.array
        The set of clusters
    labels : np.array
        The cluster labels
    data : Union[pd.DataFrame, np.array]
        The source data
    time_column : str
        Name of the Time column
    counts : np.array
        The counts of members in each cluster

    Returns
    -------
    pd.DataFrame
        Merged dataframe

    """
    cluster_list = []
    # Iterate through clusters, adding exemplar to output frame
    # pylint: disable=consider-using-enumerate
    # we need to know the index of the item within the loop
    for idx in range(len(cluster_set)):
        cluster_id = cluster_set[idx]
        class_members = labels == cluster_id
        if isinstance(data, pd.DataFrame):
            last_event_time = data[class_members][-1:][time_column].iat[0]
        else:
            last_event_time = None

        if cluster_id == -1:
            # 'Noise' events are individual items that could not be assigned
            # to a cluster and so are unique
            cluster_list.append(
                data[class_members].assign(
                    Clustered=False,
                    ClusterId=cluster_id,
                    ClusterSize=1,
                    LastEventTime=last_event_time,
                )
            )
        else:
            # Otherwise, just choose the first example of the cluster set
            cluster_list.append(
                data[class_members].assign(
                    Clustered=True,
                    ClusterId=cluster_id,
                    ClusterSize=counts[idx],
                    LastEventTime=last_event_time,
                )[0:1]
            )
    # pylint: enable=consider-using-enumerate
    return pd.concat(cluster_list)


@export
def add_process_features(
    input_frame: pd.DataFrame, path_separator: str = None, force: bool = False
) -> pd.DataFrame:
    r"""
    Add numerical features based on patterns of command line and process name.

    Parameters
    ----------
    input_frame : pd.DataFrame
        The input dataframe
    path_separator : str, optional
        Path separator. If not supplied, try to determine
        from 'NewProcessName' column of first 10 rows
        (the default is None)
    force : bool, optional
        Forces re-calculation of feature columns even if they
        already exist (the default is False)

    Returns
    -------
    pd.DataFrame
        Copy of the dataframe with the additional numeric features

    Notes
    -----
    Features added:

    - processNameLen: length of process file name (inc path)
    - processNameTokens: the number of elements in the path
    - processName: the process file name (minus path)
    - commandlineTokens: number of space-separated tokens in the command line
    - commandlineLen: length of the command line
    - commandlineLogLen: log10 length of commandline
    - isSystemSession: 1 if session Id is 0x3e7 for Windows or -1 for Linux
    - commandlineTokensFull: counts number of token separators in commandline
      [\\s\-\\/\.,"\'\|&:;%$()]
    - pathScore: sum of ord() value of characters in path
    - pathLogScore: log10 of pathScore
    - commandlineScore: sum of ord() value of characters in commandline
    - commandlineLogScore: log10 of commandlineScore

    """
    output_df = input_frame.copy()

    # Set any NaN values to empty string
    if "NewProcessName" in output_df and "CommandLine" in output_df:
        output_df[["NewProcessName", "CommandLine"]] = output_df[
            ["NewProcessName", "CommandLine"]
        ].fillna(value="")

    # try to determine the path separator
    if path_separator is None:
        sample_df = output_df.head(10)
        lx_path = len(sample_df[sample_df["NewProcessName"].str.contains("/")])
        if lx_path:
            path_separator = "/"
        else:
            path_separator = "\\"

    # Create features from process name and command line
    if "NewProcessName" in output_df:
        _add_processname_features(output_df, force, path_separator)

    if "CommandLine" in output_df:
        _add_commandline_features(output_df, force, path_separator)

    if "SubjectLogonId" in output_df:
        if "isSystemSession" not in output_df or force:
            output_df["isSystemSession"] = output_df["SubjectLogonId"].isin(
                ["0x3e7", "-1"]
            )

    return output_df


def _add_processname_features(
    output_df: pd.DataFrame, force: bool, path_separator: str
):
    """
    Add process name default features.

    Parameters
    ----------
    output_df : pd.DataFrame
        The dataframe to add features to
    force : bool
        If True overwrite existing feature columns
    path_separator : str
        Path separator for OS

    """
    if "processNameLen" not in output_df or force:
        output_df["processNameLen"] = output_df.apply(
            lambda x: len(x.NewProcessName), axis=1
        )
    if "processNameTokens" not in output_df or force:
        output_df["processNameTokens"] = output_df.apply(
            lambda x: len(x.NewProcessName.split(path_separator)), axis=1
        )
    if "processName" not in output_df or force:
        output_df["processName"] = output_df.apply(
            lambda x: x.NewProcessName.split(path_separator)[-1], axis=1
        )
    if "pathScore" not in output_df or force:
        output_df["pathScore"] = output_df.apply(
            lambda x: _string_score(x.NewProcessName), axis=1
        )
    if "pathLogScore" not in output_df or force:
        output_df["pathLogScore"] = output_df.apply(
            lambda x: log10(x.pathScore) if x.pathScore else 0, axis=1
        )


def _add_commandline_features(
    output_df: pd.DataFrame, force: bool, path_separator: str
):
    """
    Add commandline default features.

    Parameters
    ----------
    output_df : pd.DataFrame
        The dataframe to add features to
    force : bool
        If True overwrite existing feature columns
    path_separator : str
        Path separator for OS

    """
    if "commandlineTokens" not in output_df or force:
        output_df["commandlineTokens"] = output_df.apply(
            lambda x: len(x.CommandLine.split(path_separator)), axis=1
        )
    if "commandlineLen" not in output_df or force:
        output_df["commandlineLen"] = output_df.apply(
            lambda x: len(x.CommandLine), axis=1
        )
    if "commandlineLogLen" not in output_df or force:
        output_df["commandlineLogLen"] = output_df.apply(
            lambda x: log10(x.commandlineLen) if x.commandlineLen else 0, axis=1
        )
    if "commandlineTokensFull" not in output_df or force:
        delim_rgx = r'[\s\-\\/\.,"\'|&:;%$()]'
        output_df["commandlineTokensFull"] = output_df[["CommandLine"]].apply(
            lambda x: x.str.count(delim_rgx), axis=1
        )

    if "commandlineScore" not in output_df or force:
        output_df["commandlineScore"] = output_df.apply(
            lambda x: _string_score(x.CommandLine), axis=1
        )
    if "commandlineLogScore" not in output_df or force:
        output_df["commandlineLogScore"] = output_df.apply(
            lambda x: log10(x.commandlineScore) if x.commandlineScore else 0, axis=1
        )


@export
def delim_count(
    input_row: pd.Series, column: str, delim_list: str = r'[\s\-\\/\.,"\'|&:;%$()]'
) -> int:
    r"""
    Count the delimiters in input column.

    Parameters
    ----------
    input_row : pd.Series
        The series to process
    column : str
        The name of the column to process
    delim_list : str, optional
        delimiters to use. (the default is r'[\\s\-\\/\.,"\'\|&:;%$()]')

    Returns
    -------
    int
        Count of delimiters in the string.

    """
    return input_row.str.count(delim_list)[column]


@export
def char_ord_score(input_row: pd.Series, column: str, scale: int = 1) -> int:
    """
    Return sum of ord values of characters in string.

    Parameters
    ----------
    input_row : pd.Series
        The series to process
    column : str
        Column name to process
    scale : int, optional
        reduce the scale of the feature (reducing the
        influence of variations this feature on the clustering
        algorithm (the default is 1)

    Returns
    -------
    int
        [description]

    Notes
    -----
    This function sums the ordinal value of each character in the
    input string. Two strings with minor differences will result in
    a similar score. However, for strings with highly variable content
    (e.g. command lines or http requests containing GUIDs) this may result
    in too much variance to be useful when you are trying to detect
    similar patterns. You can use the scale parameter to reduce the
    influence of features using this function on clustering and anomaly
    algorithms.

    """
    return floor(sum([ord(x) for x in input_row[column]]) / scale)


@export
def token_count(input_row: pd.Series, column: str, delimiter: str = " ") -> int:
    """
    Return count of delimiter-separated tokens pd.Series column.

    Parameters
    ----------
    input_row : pd.Series
        The series to process
    column : str
        Column name to process
    delimiter : str, optional
        Delimiter used to split the column string.
        (the default is ' ')

    Returns
    -------
    int
        count of tokens

    """
    return len(input_row[column].split(delimiter))


def _string_score(input_str):
    """Sum the ord(c) for characters in a string."""
    return sum([ord(x) for x in input_str])


def delim_count_df(
    data: pd.DataFrame, column: str, delim_list: str = r'[\s\-\\/\.,"\'|&:;%$()]'
) -> pd.Series:
    r"""
    Count the delimiters in input column.

    Parameters
    ----------
    data : pd.DataFrame
        The DataFrame to process
    column : str
        The name of the column to process
    delim_list : str, optional
        delimiters to use. (the default is r'[\s\-\\/\.,"\'|&:;%$()]')

    Returns
    -------
    pd.Series
        Count of delimiters in the string in `column`.

    """
    return data[column].str.count(delim_list)


def char_ord_score_df(data: pd.DataFrame, column: str, scale: int = 1) -> pd.Series:
    """
    Return sum of ord values of characters in string.

    Parameters
    ----------
    data : pd.DataFrame
        The DataFrame to process
    column : str
        Column name to process
    scale : int, optional
        reduce the scale of the feature (reducing the
        influence of variations this feature on the clustering
        algorithm (the default is 1)

    Returns
    -------
    pd.Series
        The sum of the ordinal values of the characters
        in `column`.

    Notes
    -----
    This function sums the ordinal value of each character in the
    input string. Two strings with minor differences will result in
    a similar score. However, for strings with highly variable content
    (e.g. command lines or http requests containing GUIDs) this may result
    in too much variance to be useful when you are trying to detect
    similar patterns. You can use the scale parameter to reduce the
    influence of features using this function on clustering and anomaly
    algorithms.

    """
    return data.apply(lambda x: sum([ord(char) for char in x[column]]) / scale, axis=1)


def token_count_df(data: pd.DataFrame, column: str, delimiter: str = " ") -> pd.Series:
    """
    Return count of delimiter-separated tokens pd.Series column.

    Parameters
    ----------
    data : pd.DataFrame
        The DataFrame to process
    column : str
        Column name to process
    delimiter : str, optional
        Delimiter used to split the column string.
        (the default is ' ')

    Returns
    -------
    pd.Series
        count of tokens in strings in `column`

    """
    return data.apply(lambda x: len(x[column].split(delimiter)), axis=1)


# pylint: disable=too-many-arguments, too-many-statements
<<<<<<< HEAD
@export
=======
@export  # noqa: C901, MC0001
>>>>>>> 1b55f6f2
def plot_cluster(
    db_cluster: DBSCAN,
    data: pd.DataFrame,
    x_predict: np.ndarray,
    plot_label: str = None,
    plot_features: Tuple[int, int] = (0, 1),
    verbose: bool = False,
    cut_off: int = 3,
    xlabel: str = None,
    ylabel: str = None,
):
    """
    Plot clustered data as scatter chart.

    Parameters
    ----------
    db_cluster : DBSCAN
        DBScan Cluster (from SkLearn DBSCAN).
    data : pd.DataFrame
        Dataframe containing original data.
    x_predict : np.ndarray
        The DBSCAN predict numpy array
    plot_label : str, optional
         If set the column to use to label data points
         (the default is None)
    plot_features :  Tuple[int, int], optional
        Which two features in x_predict to plot (the default is (0, 1))
    verbose : bool, optional
        Verbose execution with some extra info
        (the default is False)
    cut_off : int, optional
        The cluster size below which items are considered outliers
        (the default is 3)
    xlabel : str, optional
        x-axis label (the default is None)
    ylabel : str, optional
        y-axis label (the default is None)

    """
    max_idx = x_predict.shape[1] - 1
    if plot_features[0] >= x_predict.shape[1]:
        raise ValueError(
            "plot_features[0] index must be a value from 0 to {}.".format(max_idx)
        )
    if plot_features[1] >= x_predict.shape[1]:
        raise ValueError(
            "plot_features[1] index must be a value from 0 to {}.".format(max_idx)
        )
    if plot_features[0] == plot_features[1]:
        mssg = "plot_features indexes must be 2 different values in range 0 to"
        raise ValueError(mssg + f" {max_idx}.")

    labels = db_cluster.labels_
    core_samples_mask = np.zeros_like(labels, dtype=bool)

    # pylint: disable=unsupported-assignment-operation
    # (assignment of numpy array is valid)
    core_samples_mask[db_cluster.core_sample_indices_] = True
    unique_labels = set(labels)

    # pylint: disable=no-member
    # Spectral color map does exist
    colors = [cm.Spectral(each) for each in np.linspace(0, 1, len(unique_labels))]
    # Number of clusters in labels, ignoring noise if present.
    n_clusters_ = len(set(labels)) - (1 if -1 in labels else 0)
    n_noise_ = list(labels).count(-1)
    _, counts = np.unique(labels, return_counts=True)

    if verbose:
        print("Estimated number of clusters: %d" % n_clusters_)
        print("Estimated number of noise points: %d" % n_noise_)
        # print("Silhouette Coefficient: %0.3f"
        #       % metrics.silhouette_score(x_predict, labels))

    if not isinstance(data, pd.DataFrame):
        plot_label = None
    elif plot_label is not None and plot_label not in data:
        plot_label = None

    p_label = None
    for cluster_id, color in zip(unique_labels, colors):
        if cluster_id == -1:
            # Black used for noise.
            color = [0, 0, 0, 1]
        class_member_mask = labels == cluster_id

        cluster_size = counts[cluster_id]
        marker_size = cluster_size
        marker = "o"
        font_size = "small"
        alpha = 0.4

        if cluster_size < cut_off:
            marker = "+"
            marker_size = 10
            font_size = "large"
            alpha = 1.0
        first_row = data[class_member_mask].iloc[0]
        xy_pos = x_predict[class_member_mask & core_samples_mask]
        plt.plot(
            xy_pos[:, plot_features[0]],
            xy_pos[:, plot_features[1]],
            marker,
            markerfacecolor=tuple(color),
            markersize=marker_size,
        )

        if plot_label:
            if not first_row.empty and plot_label in first_row:
                p_label = first_row[plot_label]
                try:
                    plt.annotate(
                        s=p_label,
                        xy=(xy_pos[0, plot_features[0]], xy_pos[0, plot_features[1]]),
                        fontsize=font_size,
                        alpha=alpha,
                    )
                except IndexError:
                    pass

    plt.xlabel(xlabel)
    plt.ylabel(ylabel)
    plt.title("Estimated number of clusters: %d" % n_clusters_)
    plt.show()
    return plt<|MERGE_RESOLUTION|>--- conflicted
+++ resolved
@@ -546,11 +546,7 @@
 
 
 # pylint: disable=too-many-arguments, too-many-statements
-<<<<<<< HEAD
-@export
-=======
 @export  # noqa: C901, MC0001
->>>>>>> 1b55f6f2
 def plot_cluster(
     db_cluster: DBSCAN,
     data: pd.DataFrame,
