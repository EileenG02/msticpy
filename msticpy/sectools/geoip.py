# -------------------------------------------------------------------------
# Copyright (c) Microsoft Corporation. All rights reserved.
# Licensed under the MIT License. See License.txt in the project root for
# license information.
# --------------------------------------------------------------------------
"""
Geoip Lookup module using IPStack and Maxmind GeoLite2.

Geographic location lookup for IP addresses. This module has two classes
for different services:

-  GeoLiteLookup - Maxmind Geolite (see https://www.maxmind.com)
-  IPStackLookup - IPStack (see https://ipstack.com) Both services offer
   a free tier for non-commercial use. However, a paid tier will
   normally get you more accuracy, more detail and a higher throughput
   rate. Maxmind geolite uses a downloadable database, while IPStack is
   an online lookup (API key required).

"""
# import gzip
from json import JSONDecodeError
import math
import os
from abc import ABCMeta, abstractmethod
from collections.abc import Iterable
from datetime import datetime, timedelta
from typing import Tuple, List, Dict
from IPython import get_ipython
from IPython.display import display, HTML

import pandas as pd
import requests

from geolite2 import geolite2

from ..nbtools.entityschema import GeoLocation, IpAddress
from ..nbtools.utility import export
from .._version import VERSION

__version__ = VERSION
__author__ = "Ian Hellen"


class GeoIpLookup(metaclass=ABCMeta):
    """
    Abstract base class for GeoIP Lookup classes.

    See Also
    --------
    IPStackLookup : IPStack GeoIP Implementation
    GeoLiteLookup : MaxMind GeoIP Implementation

    """

    @abstractmethod
    def lookup_ip(
        self,
        ip_address: str = None,
        ip_addr_list: Iterable = None,
        ip_entity: IpAddress = None,
    ) -> Tuple[List[Tuple[Dict[str, str], int]], List[IpAddress]]:
        """
        Lookup IP location abstract method.

        Parameters
        ----------
        ip_address : str, optional
            a single address to look up (the default is None)
        ip_addr_list : Iterable, optional
            a collection of addresses to lookup (the default is None)
        ip_entity : IpAddress, optional
            an IpAddress entity (the default is None) - any existing
            data in the Location property will be overwritten

        Returns
        -------
        Tuple[List[Mapping[str, str]], List[IpAddress]]
            raw geolocation results and same results as IpAddress entities with
            populated Location property.

        """

    def df_lookup_ip(self, data: pd.DataFrame, column: str) -> pd.DataFrame:
        """
        Lookup Geolocation data from a pandas Dataframe.

        Parameters
        ----------
        data : pd.DataFrame
            pandas dataframe containing IpAddress column
        column : str
            the name of the dataframe column to use as a source

        Returns
        -------
        pd.DataFrame
            Copy of original dataframe with IP Location information columns
            appended (where a location lookup was successful)

        """
        ip_list = data[column].values
        _, entities = self.lookup_ip(ip_addr_list=ip_list)

        ip_dicts = [
            ent.Location.properties().update(IpAddress=ent.Address) for ent in entities
        ]
        df_out = pd.DataFrame(data=ip_dicts)
        return data.merge(df_out, how="left", left_on=column, right_on="IpAddress")


@export
class IPStackLookup(GeoIpLookup):
    """
    IPStack GeoIP Implementation.

    See Also
    --------
    GeoIpLookup : Abstract base class
    GeoLiteLookup : MaxMind GeoIP Implementation

    """

    _IPSTACK_API = "http://api.ipstack.com/{iplist}?access_key={access_key}&output=json"

    def __init__(self, api_key: str, bulk_lookup: bool = False):
        """
        Create a new instance of IPStackLookup.

        Parameters
        ----------
        api_key : str
            API Key from IPStack - see https://ipstack.com
        bulk_lookup : bool, optional
            For Professional and above tiers allowing you to
            submit multiple IPs in a single request.
            (the default is False, which submits a single request
            per address)

        """
        self._api_key = api_key
        self.bulk_lookup = bulk_lookup

    def lookup_ip(
        self,
        ip_address: str = None,
        ip_addr_list: Iterable = None,
        ip_entity: IpAddress = None,
    ) -> Tuple[List[Tuple[Dict[str, str], int]], List[IpAddress]]:
        """
        Lookup IP location from IPStack web service.

        Parameters
        ----------
        ip_address : str, optional
            a single address to look up (the default is None)
        ip_addr_list : Iterable, optional
            a collection of addresses to lookup (the default is None)
        ip_entity : IpAddress, optional
            an IpAddress entity (the default is None) - any existing
            data in the Location property will be overwritten

        Returns
        -------
        Tuple[List[Mapping[str, str]], List[IpAddress]]
            raw geolocation results and same results as IpAddress entities with
            populated Location property.

        Raises
        ------
        ConnectionError
            Invalid status returned from http request
        PermissionError
            Service refused request (e.g. requesting batch of addresses
            on free tier API key)

        """
        if ip_address and isinstance(ip_address, str):
            ip_list = [ip_address.strip()]
        elif ip_addr_list:
            ip_list = list((ip.strip() for ip in ip_addr_list))
        elif ip_entity:
            ip_list = [ip_entity.Address]
        else:
            raise ValueError("No valid ip addresses were passed as arguments.")

        results = self._submit_request(ip_list)
        output_entities = []
        for ip_loc, status in results:
            if status == 200:
                output_entities.append(self._create_ip_entity(ip_loc, ip_entity))

        return results, output_entities

    @staticmethod
    def _create_ip_entity(ip_loc: dict, ip_entity) -> IpAddress:
        if not ip_entity:
            ip_entity = IpAddress()
            ip_entity.Address = ip_loc["ip"]
        geo_entity = GeoLocation()
        geo_entity.CountryCode = ip_loc["country_code"]

        geo_entity.CountryName = ip_loc["country_name"]
        geo_entity.State = ip_loc["region_name"]
        geo_entity.City = ip_loc["city"]
        geo_entity.Longitude = ip_loc["longitude"]
        geo_entity.Latitude = ip_loc["latitude"]
        if "connection" in ip_loc:
            geo_entity.Asn = ip_loc["connection"]["asn"]
        ip_entity.Location = geo_entity
        return ip_entity

    def _submit_request(self, ip_list: List[str]) -> List[Tuple[Dict[str, str], int]]:
        """
        Submit the request to IPStack.

        Parameters
        ----------
        ip_list : List[str]
            String list of IPs to look up

        Returns
        -------
        List[Tuple[str, int]]
            List of response, status code pairs

        """
        if not self.bulk_lookup:
<<<<<<< HEAD
            for ip_addr in ip_list:
                submit_url = self._IPSTACK_API.format(
                    iplist=ip_addr, access_key=self._api_key
                )
                response = requests.get(submit_url)
                if response.status_code == 200:
                    ip_loc_results.append((response.json(), response.status_code))
                else:
                    if response:
                        try:
                            ip_loc_results.append(
                                (response.json(), response.status_code)
                            )
                            continue
                        except JSONDecodeError:
                            ip_loc_results.append((None, response.status_code))
                    else:
                        print("Unknown response from IPStack request.")
                        ip_loc_results.append((None, -1))
            return ip_loc_results
=======
            return self._lookup_ip_list(ip_list)
>>>>>>> 1b55f6f2

        submit_url = self._IPSTACK_API.format(
            iplist=",".join(ip_list), access_key=self._api_key
        )
        response = requests.get(submit_url)

        if response.status_code == 200:
            results = response.json()
            # {"success":false,"error":{"code":303,"type":"batch_not_supported_on_plan",
            # "info":"Bulk requests are not supported on your plan.
            # Please upgrade your subscription."}}

            if "success" in results and not results["success"]:
                raise PermissionError(
                    "Service unable to complete request. Error: {}".format(
                        results["error"]
                    )
                )
            return [(item, response.status_code) for item in results]

        if response:
            try:
                return [(response.json(), response.status_code)]
            except JSONDecodeError:
                pass
        return [({}, response.status_code)]

    def _lookup_ip_list(self, ip_list: List[str]):
        """Lookup IP Addresses one-by-one."""
        ip_loc_results = []
        with requests.Session() as session:
            for ip_addr in ip_list:
                submit_url = self._IPSTACK_API.format(
                    iplist=ip_addr, access_key=self._api_key
                )
                response = session.get(submit_url)
                if response.status_code == 200:
                    ip_loc_results.append((response.json(), response.status_code))
                else:
                    if response:
                        try:
                            ip_loc_results.append(
                                (response.json(), response.status_code)
                            )
                            continue
                        except JSONDecodeError:
                            ip_loc_results.append((None, response.status_code))
                    else:
                        print("Unknown response from IPStack request.")
                        ip_loc_results.append((None, -1))
        return ip_loc_results


@export
class GeoLiteLookup(GeoIpLookup):
    """
    GeoIP Lookup using MaxMindDB database.

    See Also
    --------
    GeoIpLookup : Abstract base class
    IPStackLookup : IPStack GeoIP Implementation

    """

    _MAXMIND_DOWNLOAD = "https://dev.maxmind.com/geoip/geoip2/geolite2/#Downloads"
    _DB_FILE = "GeoLite2-City.mmdb"

    # Check for out of date file
    _last_mod_time = datetime.fromtimestamp(os.path.getmtime(geolite2.filename))
    _db_age = datetime.utcnow() - _last_mod_time
    if _db_age > timedelta(40):
        print(f"{_DB_FILE} is over one month old. Update the maxminddb package")
        print(f"to refresh or download a new version from {_MAXMIND_DOWNLOAD}")

    def __init__(self):
        """Return new instance of GeoLiteLookup class."""
        self._reader = geolite2.reader()

    def lookup_ip(
        self,
        ip_address: str = None,
        ip_addr_list: Iterable = None,
        ip_entity: IpAddress = None,
    ) -> Tuple[List[Tuple[Dict[str, str], int]], List[IpAddress]]:
        """
        Lookup IP location from IPStack web service.

        Parameters
        ----------
        ip_address : str, optional
            a single address to look up (the default is None)
        ip_addr_list : Iterable, optional
            a collection of addresses to lookup (the default is None)
        ip_entity : IpAddress, optional
            an IpAddress entity (the default is None) - any existing
            data in the Location property will be overwritten

        Returns
        -------
        Tuple[List[Mapping[str, str]], List[IpAddress]]
            raw geolocation results and same results as IpAddress entities with
            populated Location property.

        """
        if ip_address and isinstance(ip_address, str):
            ip_list = [ip_address.strip()]
        elif ip_addr_list:
            ip_list = list((ip.strip() for ip in ip_addr_list))
        elif ip_entity:
            ip_list = [ip_entity.Address]
        else:
            raise ValueError("No valid ip addresses were passed as arguments.")

        output_raw = []
        output_entities = []
        for ip_input in ip_list:
            geo_match = self._reader.get(ip_input)
            if geo_match:
                output_raw.append(geo_match)
                output_entities.append(
                    self._create_ip_entity(ip_input, geo_match, ip_entity)
                )

        return output_raw, output_entities

    @staticmethod
    def _create_ip_entity(ip_address, geo_match: dict, ip_entity) -> IpAddress:
        if not ip_entity:
            ip_entity = IpAddress()
            ip_entity.Address = ip_address
        geo_entity = GeoLocation()
        geo_entity.CountryCode = geo_match.get("country", {}).get("iso_code", None)
        geo_entity.CountryName = (
            geo_match.get("country", {}).get("names", {}).get("en", None)
        )
        subdivs = geo_match.get("subdivisions", [])
        if subdivs:
            geo_entity.State = subdivs[0].get("names", {}).get("en", None)
        geo_entity.City = geo_match.get("city", {}).get("names", {}).get("en", None)
        geo_entity.Longitude = geo_match.get("location", {}).get("longitude", None)
        geo_entity.Latitude = geo_match.get("location", {}).get("latitude", None)
        ip_entity.Location = geo_entity
        return ip_entity


_MM_LICENSE_HTML = """
This product includes GeoLite2 data created by MaxMind, available from
<a href="https://www.maxmind.com">https://www.maxmind.com</a>.
"""
_MM_LICENSE_TXT = """
This product includes GeoLite2 data created by MaxMind, available from
https://www.maxmind.com.
"""
_IPSTACK_LICENSE_HTML = """
This library uses services provided by ipstack.
<a href="https://ipstack.com">https://ipstack.com</a>"""

_IPSTACK_LICENSE_TXT = """
This library uses services provided by ipstack (https://ipstack.com)"""

if not get_ipython():
    print(_MM_LICENSE_TXT)
    print(_IPSTACK_LICENSE_TXT)
else:
    display(HTML(_MM_LICENSE_HTML))
    display(HTML(_IPSTACK_LICENSE_HTML))


@export
def entity_distance(ip_src: IpAddress, ip_dest: IpAddress) -> float:
    """
    Return distance between two IP Entities.

    Parameters
    ----------
    ip_src : IpAddress
        Source/Origin IpAddress Entity
    ip_dest : IpAddress
        Destination IpAddress Entity

    Returns
    -------
    float
        Distance in kilometers.

    Raises
    ------
        AttributeError
            If either entity has no location information

    """
    if not ip_src.Location or not ip_dest.Location:
        raise AttributeError(
            "Source and destination entities must have defined Location properties."
        )

    return geo_distance(
        origin=(ip_src.Location.Latitude, ip_src.Location.Longitude),
        destination=(ip_dest.Location.Latitude, ip_dest.Location.Longitude),
    )


_EARTH_RADIUS_KM = 6371  # km


<<<<<<< HEAD
=======
@export
>>>>>>> 1b55f6f2
def geo_distance(
    origin: Tuple[float, float], destination: Tuple[float, float]
) -> float:
    """
    Calculate the Haversine distance.

    Parameters
    ----------
    origin : Tuple[float, float]
        Latitude, Longitude of origin of distance measurement.
    destination : Tuple[float, float]
        Latitude, Longitude of origin of distance measurement.

    Returns
    -------
    float
        Distance in kilometers.

    Examples
    --------
    >>> origin = (48.1372, 11.5756)  # Munich
    >>> destination = (52.5186, 13.4083)  # Berlin
    >>> round(geo_distance(origin, destination), 1)
    504.2

    Notes
    -----
        Author: Martin Thoma - stackoverflow

    """
    orig_lat, orig_lon = origin
    dest_lat, dest_lon = destination

    ang_dist_lat = math.radians(dest_lat - orig_lat)
    ang_dist_lon = math.radians(dest_lon - orig_lon)
    hav_a = (math.sin(ang_dist_lat / 2) * math.sin(ang_dist_lat / 2)) + (
        math.cos(math.radians(orig_lat))
        * math.cos(math.radians(dest_lat))
        * math.sin(ang_dist_lon / 2)
        * math.sin(ang_dist_lon / 2)
    )
    hav_c = 2 * math.atan2(math.sqrt(hav_a), math.sqrt(1 - hav_a))
    return _EARTH_RADIUS_KM * hav_c<|MERGE_RESOLUTION|>--- conflicted
+++ resolved
@@ -225,30 +225,7 @@
 
         """
         if not self.bulk_lookup:
-<<<<<<< HEAD
-            for ip_addr in ip_list:
-                submit_url = self._IPSTACK_API.format(
-                    iplist=ip_addr, access_key=self._api_key
-                )
-                response = requests.get(submit_url)
-                if response.status_code == 200:
-                    ip_loc_results.append((response.json(), response.status_code))
-                else:
-                    if response:
-                        try:
-                            ip_loc_results.append(
-                                (response.json(), response.status_code)
-                            )
-                            continue
-                        except JSONDecodeError:
-                            ip_loc_results.append((None, response.status_code))
-                    else:
-                        print("Unknown response from IPStack request.")
-                        ip_loc_results.append((None, -1))
-            return ip_loc_results
-=======
             return self._lookup_ip_list(ip_list)
->>>>>>> 1b55f6f2
 
         submit_url = self._IPSTACK_API.format(
             iplist=",".join(ip_list), access_key=self._api_key
@@ -455,10 +432,7 @@
 _EARTH_RADIUS_KM = 6371  # km
 
 
-<<<<<<< HEAD
-=======
 @export
->>>>>>> 1b55f6f2
 def geo_distance(
     origin: Tuple[float, float], destination: Tuple[float, float]
 ) -> float:
