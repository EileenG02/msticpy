# -------------------------------------------------------------------------
# Copyright (c) Microsoft Corporation. All rights reserved.
# Licensed under the MIT License. See License.txt in the project root for
# license information.
# --------------------------------------------------------------------------
"""Process Tree Schema module for Process Tree Visualization."""
from typing import Any, Dict, Optional

import attr
import pandas as pd

from .._version import VERSION
from ..common.exceptions import MsticpyUserError

__version__ = VERSION
__author__ = "Ian Hellen"


class ProcessTreeSchemaException(MsticpyUserError):
    """Custom exception for Process Tree schema."""

    DEF_HELP_URI = (
        "MSTICPy Process Tree documentation",
        "https://msticpy.readthedocs.io/en/latest/visualization/ProcessTree.html",
    )


@attr.s(auto_attribs=True)
class ProcSchema:
    """
    Property name lookup for Process event schema.

    Each property maps a generic column name on to the
    schema of the input data. Most of these are mandatory,
    some are optional - not supplying them may result in
    a less complete tree.
    The `time_stamp` column should be supplied although
    defaults to 'TimeGenerated'.

    """

    process_name: str
    process_id: str
    parent_id: str
    time_stamp: str
    cmd_line: Optional[str] = None
    path_separator: str = "\\"
    user_name: Optional[str] = None
    logon_id: Optional[str] = None
    host_name_column: Optional[str] = None
    parent_name: Optional[str] = None
    target_logon_id: Optional[str] = None
    user_id: Optional[str] = None
    event_id_column: Optional[str] = None
    event_id_identifier: Optional[Any] = None

    def __eq__(self, other):
        """Return False if any non-blank field values are unequal."""
        if not isinstance(other, ProcSchema):
            return False
        self_dict = attr.asdict(self)

        return not any(
            value and value != self_dict[field]
            for field, value in attr.asdict(other).items()
        )

    @property
    def required_columns(self):
        """Return columns required for Init."""
        return [
            "process_name",
            "process_id",
            "parent_id",
            "cmd_line",
            "path_separator",
            "time_stamp",
        ]

    @property
    def column_map(self) -> Dict[str, str]:
        """Return a dictionary that maps fields to schema names."""
        return {
            prop: str(col)
            for prop, col in attr.asdict(self).items()
            if prop not in {"path_separator", "event_id_identifier"}
        }

    @property
    def columns(self):
        """Return list of columns in schema data source."""
        return [
            col
            for prop, col in attr.asdict(self).items()
            if prop not in {"path_separator", "event_id_identifier"}
        ]

    def get_df_cols(self, data: pd.DataFrame):
        """Return the subset of columns that are present in `data`."""
        return [col for col in self.columns if col in data.columns]

    @property
    def host_name(self) -> Optional[str]:
        """Return host name column."""
        return self.host_name_column

    @property
    def event_type_col(self) -> str:
        """
        Return the column name containing the event identifier.

        Returns
        -------
        str
            The name of the event ID column.

        Raises
        ------
        ProcessTreeSchemaException
            If the schema is not known.

        """
        if self.event_id_column:
            return self.event_id_column
        raise ProcessTreeSchemaException(
            "Unknown schema - there is no value for the 'event_id' column."
        )

    @property
    def event_filter(self) -> Any:
        """
        Return the event type/ID to process for the current schema.

        Returns
        -------
        Any
            The value of the event ID to process.

        Raises
        ------
        ProcessTreeSchemaException
            If the schema is not known.

        """
        if self.event_id_identifier:
            return self.event_id_identifier
        raise ProcessTreeSchemaException(
            "Unknown schema - there is no value for the 'event_id_identifier' in the schema."
        )

    @classmethod
    def blank_schema_dict(cls) -> Dict[str, Any]:
        """Return blank schema dictionary."""
        return {
            field: "required"
            if (attrib.default or attrib.default == attr.NOTHING)
            else None
            for field, attrib in attr.fields_dict(cls).items()
        }


WIN_EVENT_SCH = ProcSchema(
    time_stamp="TimeGenerated",
    process_name="NewProcessName",
    process_id="NewProcessId",
    parent_name="ParentProcessName",
    parent_id="ProcessId",
    logon_id="SubjectLogonId",
    target_logon_id="TargetLogonId",
    cmd_line="CommandLine",
    user_name="SubjectUserName",
    path_separator="\\",
    user_id="SubjectUserSid",
    event_id_column="EventID",
    event_id_identifier=4688,
    host_name_column="Computer",
)

LX_EVENT_SCH = ProcSchema(
    time_stamp="TimeGenerated",
    process_name="exe",
    process_id="pid",
    parent_name=None,
    parent_id="ppid",
    logon_id="ses",
    target_logon_id=None,
    cmd_line="cmdline",
    user_name="acct",
    path_separator="/",
    user_id="uid",
    event_id_column="EventType",
    event_id_identifier="SYSCALL_EXECVE",
    host_name_column="Computer",
)

MDE_INT_EVENT_SCH = ProcSchema(
    time_stamp="CreatedProcessCreationTime",
    process_name="CreatedProcessName",
    process_id="CreatedProcessId",
    parent_name="ParentProcessName",
    parent_id="CreatedProcessParentId",
    logon_id="InitiatingProcessLogonId",
    target_logon_id="LogonId",
    cmd_line="CreatedProcessCommandLine",
    user_name="CreatedProcessAccountName",
    path_separator="\\",
    user_id="CreatedProcessAccountSid",
    host_name_column="ComputerDnsName",
)

# MDE Public and Sentinel DeviceProcessEvents schema
MDE_EVENT_SCH = ProcSchema(
    time_stamp="Timestamp",
    process_name="FileName",
    process_id="ProcessId",
    parent_name="InitiatingProcessFileName",
    parent_id="InitiatingProcessId",
    logon_id="InitiatingProcessLogonId",
    target_logon_id="LogonId",
    cmd_line="ProcessCommandLine",
    user_name="AccountName",
    path_separator="\\",
    user_id="AccountSid",
    host_name_column="DeviceName",
    event_id_column="ActionType",
    event_id_identifier="ProcessCreated",
)

# Sysmon Process Create
SYSMON_PROCESS_CREATE_EVENT_SCH = ProcSchema(
    time_stamp="UtcTime",
    process_name="Image",
    process_id="ProcessId",
    parent_name="ParentImage",
    parent_id="ParentProcessId",
    logon_id="LogonId",
    cmd_line="CommandLine",
    user_name="User",
    path_separator="\\",
    event_id_column="EventID",
    event_id_identifier=1,
    host_name_column="Computer",
)

<<<<<<< HEAD
# Osquery process (may vary depending on exact query)
OSQUERY_EVENT_SCH = ProcSchema(
    time_stamp="calendarTime",
    # host_name_column = "hostIdentifier",
    process_name="columns_name",
    process_id="columns_pid",
    parent_name="columns_pcmdline",
    parent_id="columns_parent",
    logon_id=None,
    target_logon_id=None,
    cmd_line="columns_cmdline",
    user_name="columns_username",
    path_separator="/",
    user_id="columns_uid",
=======
# FireEye HX processEvent from 'stateagentinspector' or 'eventbuffer' audits
HX_PROCESSEVENT_SCH = ProcSchema(
    time_stamp="starttime",
    process_name="process",
    process_id="pid",
    parent_name="parentprocess",
    parent_id="parentpid",
    cmd_line="processcmdline",
    user_name="username",
    path_separator="\\",
    event_id_column="eventtype",
    event_id_identifier="start",
    host_name_column="hostname",
>>>>>>> a9af5403
)

SUPPORTED_SCHEMAS = (
    WIN_EVENT_SCH,
    LX_EVENT_SCH,
    MDE_INT_EVENT_SCH,
    MDE_EVENT_SCH,
    SYSMON_PROCESS_CREATE_EVENT_SCH,
<<<<<<< HEAD
    OSQUERY_EVENT_SCH,
=======
    HX_PROCESSEVENT_SCH,
>>>>>>> a9af5403
)


# pylint: disable=too-few-public-methods
class ColNames:
    """Class to hold constant column names."""

    proc_key = "proc_key"
    parent_key = "parent_key"
    new_process_lc = "new_process_lc"
    parent_proc_lc = "parent_proc_lc"
    timestamp_orig_par = "timestamp_orig_par"
    EffectiveLogonId = "EffectiveLogonId"
    source_index = "source_index"
    source_index_par = "source_index_par"
    new_process_lc_par = "new_process_lc_par"
    EffectiveLogonId_par = "EffectiveLogonId_par"<|MERGE_RESOLUTION|>--- conflicted
+++ resolved
@@ -242,7 +242,6 @@
     host_name_column="Computer",
 )
 
-<<<<<<< HEAD
 # Osquery process (may vary depending on exact query)
 OSQUERY_EVENT_SCH = ProcSchema(
     time_stamp="calendarTime",
@@ -257,7 +256,7 @@
     user_name="columns_username",
     path_separator="/",
     user_id="columns_uid",
-=======
+
 # FireEye HX processEvent from 'stateagentinspector' or 'eventbuffer' audits
 HX_PROCESSEVENT_SCH = ProcSchema(
     time_stamp="starttime",
@@ -271,7 +270,6 @@
     event_id_column="eventtype",
     event_id_identifier="start",
     host_name_column="hostname",
->>>>>>> a9af5403
 )
 
 SUPPORTED_SCHEMAS = (
@@ -280,11 +278,8 @@
     MDE_INT_EVENT_SCH,
     MDE_EVENT_SCH,
     SYSMON_PROCESS_CREATE_EVENT_SCH,
-<<<<<<< HEAD
     OSQUERY_EVENT_SCH,
-=======
     HX_PROCESSEVENT_SCH,
->>>>>>> a9af5403
 )
 
 
