# -------------------------------------------------------------------------
# Copyright (c) Microsoft Corporation. All rights reserved.
# Licensed under the MIT License. See License.txt in the project root for
# license information.
# --------------------------------------------------------------------------
"""Setup script for msticpy."""
import re

import setuptools

with open("msticpy/_version.py", "r", encoding="utf-8") as fd:
    v_match = re.search(r'^VERSION\s*=\s*[\'"]([^\'"]*)[\'"]', fd.read(), re.MULTILINE)
    __version__ = v_match.group(1) if v_match else "no version"

with open("requirements.txt", "r", encoding="utf-8") as fh:
    INSTALL_REQUIRES = fh.readlines()

with open("requirements-dev.txt", "r", encoding="utf-8") as fh:
    INSTALL_DEV_REQUIRES = fh.readlines()


def _combine_extras(extras: list) -> list:
    return list(
        {pkg for name, pkgs in EXTRAS.items() for pkg in pkgs if name in extras}
    )


# Extras definitions
EXTRAS = {
    "dev": INSTALL_DEV_REQUIRES,
    "vt3": ["vt-py>=0.6.1", "vt-graph-api>=2.0", "nest_asyncio>=1.4.0"],
    "splunk": ["splunk-sdk>=1.6.0"],
    "sumologic": ["sumologic-sdk>=0.1.11", "openpyxl>=3.0"],
    "kql": ["KqlmagicCustom[jupyter-extended]>=0.1.114"],
    "_azure_core": [
        "azure-mgmt-compute>=4.6.2",
        "azure-mgmt-core>=1.2.1",
        "azure-mgmt-monitor>=2.0.0",
        "azure-mgmt-network>=2.7.0",
        "azure-mgmt-resource>=16.1.0",
        "azure-storage-blob>=12.5.0",
        "azure-mgmt-resourcegraph>=8.0.0",
    ],
    "keyvault": [
        "azure-keyvault-secrets>=4.0.0",
        "azure-mgmt-keyvault>=2.0.0",
        "keyring>=13.2.1",  # needed by Key Vault package
    ],
    "ml": ["scikit-learn>=0.20.2", "scipy>=1.1.0", "statsmodels>=0.11.1"],
<<<<<<< HEAD
    "sql2kql": ["mo-sql-parsing>=8.100.0,<=9.0.0"],
=======
    "sql2kql": ["mo-sql-parsing>=8"],
>>>>>>> a4acc63d
    "riskiq": ["passivetotal>=2.5.3"],
}
extras_all = [
    extra for name, extras in EXTRAS.items() for extra in extras if name != "dev"
]
EXTRAS["all"] = extras_all

# Create combination extras
EXTRAS["all"] = sorted(
    _combine_extras(list({name for name in EXTRAS if name != "dev"}))
)

EXTRAS["azure"] = sorted(_combine_extras(["_azure_core", "keyvault"]))
EXTRAS["test"] = sorted(_combine_extras(["all", "dev"]))
EXTRAS["azsentinel"] = sorted(_combine_extras(["azure", "kql", "keyvault"]))
EXTRAS["azuresentinel"] = sorted(_combine_extras(["azure", "kql", "keyvault"]))
EXTRAS["sentinel"] = sorted(_combine_extras(["azure", "kql", "keyvault"]))


if __name__ == "__main__":
    setuptools.setup(
        install_requires=INSTALL_REQUIRES, extras_require=EXTRAS, version=__version__
    )<|MERGE_RESOLUTION|>--- conflicted
+++ resolved
@@ -47,11 +47,7 @@
         "keyring>=13.2.1",  # needed by Key Vault package
     ],
     "ml": ["scikit-learn>=0.20.2", "scipy>=1.1.0", "statsmodels>=0.11.1"],
-<<<<<<< HEAD
-    "sql2kql": ["mo-sql-parsing>=8.100.0,<=9.0.0"],
-=======
     "sql2kql": ["mo-sql-parsing>=8"],
->>>>>>> a4acc63d
     "riskiq": ["passivetotal>=2.5.3"],
 }
 extras_all = [
