--- conflicted
+++ resolved
@@ -101,20 +101,14 @@
             # We want to ignore warnings from failure to download DB file
             warnings.simplefilter("ignore", category=UserWarning)
             geoip_lite = GeoLiteLookup()
-<<<<<<< HEAD
-=======
             geoip_lite._check_initialized()
->>>>>>> 09ca37bb
         check.is_instance(geoip_lite._api_key, str)
         check.equal(geoip_lite._api_key, os.environ["MAXMIND_AUTH"])
 
         check.equal(geoip_lite._db_folder, conf_dbpath)
 
         ipstack = IPStackLookup()
-<<<<<<< HEAD
-=======
         ipstack._check_initialized()
->>>>>>> 09ca37bb
         check.equal(ipstack._api_key, "987654321-222")
 
 
