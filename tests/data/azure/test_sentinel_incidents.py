--- conflicted
+++ resolved
@@ -10,13 +10,9 @@
 
 import pandas as pd
 import pytest
-<<<<<<< HEAD
-import responses
+import respx
 from msticpy.data.contextproviders.azure import MicrosoftSentinel
-=======
-import respx
-from msticpy.data.azure import MicrosoftSentinel
->>>>>>> f2035bba
+
 
 _INCIDENT = {
     "value": [
